﻿/*
 * Copyright 2020 OmniSci, Inc.
 *
 * Licensed under the Apache License, Version 2.0 (the "License");
 * you may not use this file except in compliance with the License.
 * You may obtain a copy of the License at
 *
 *     http://www.apache.org/licenses/LICENSE-2.0
 *
 * Unless required by applicable law or agreed to in writing, software
 * distributed under the License is distributed on an "AS IS" BASIS,
 * WITHOUT WARRANTIES OR CONDITIONS OF ANY KIND, either express or implied.
 * See the License for the specific language governing permissions and
 * limitations under the License.
 */

#include "DBEngine.h"
#include <boost/filesystem.hpp>
#include "DataMgr/ForeignStorage/ArrowForeignStorage.h"
#include "DataMgr/ForeignStorage/ForeignStorageInterface.h"
#include "Fragmenter/FragmentDefaultValues.h"
#include "Parser/ParserWrapper.h"
#include "Parser/parser.h"
#include "QueryEngine/ArrowResultSet.h"
#include "QueryEngine/Execute.h"
#include "QueryEngine/ExtensionFunctionsWhitelist.h"
#include "QueryEngine/TableFunctions/TableFunctionsFactory.h"
#include "QueryRunner/QueryRunner.h"

extern bool g_enable_union;

using QR = QueryRunner::QueryRunner;

namespace EmbeddedDatabase {

class DBEngineImpl;

/**
 * Cursor internal implementation
 */
class CursorImpl : public Cursor {
 public:
  CursorImpl(std::shared_ptr<ResultSet> result_set, std::vector<std::string> col_names)
      : result_set_(result_set), col_names_(col_names) {}

  ~CursorImpl() {
    col_names_.clear();
    record_batch_.reset();
    result_set_.reset();
  }

  size_t getColCount() { return result_set_ ? result_set_->colCount() : 0; }

  size_t getRowCount() { return result_set_ ? result_set_->rowCount() : 0; }

  Row getNextRow() {
    if (result_set_) {
      auto row = result_set_->getNextRow(true, false);
      return row.empty() ? Row() : Row(row);
    }
    return Row();
  }

  ColumnType getColType(uint32_t col_num) {
    if (col_num < getColCount()) {
      SQLTypeInfo type_info = result_set_->getColType(col_num);
      return sqlToColumnType(type_info.get_type());
    }
    return ColumnType::UNKNOWN;
  }

  std::shared_ptr<arrow::RecordBatch> getArrowRecordBatch() {
    if (record_batch_) {
      return record_batch_;
    }
    auto col_count = getColCount();
    if (col_count > 0) {
      auto row_count = getRowCount();
      if (row_count > 0) {
        auto converter =
            std::make_unique<ArrowResultSetConverter>(result_set_, col_names_, -1);
        record_batch_ = converter->convertToArrow();
        return record_batch_;
      }
    }
    return nullptr;
  }

 private:
  std::shared_ptr<ResultSet> result_set_;
  std::vector<std::string> col_names_;
  std::shared_ptr<arrow::RecordBatch> record_batch_;
};

/**
 * DBEngine internal implementation
 */
class DBEngineImpl : public DBEngine {
 public:
  DBEngineImpl(const std::string& base_path,
               int port,
               const std::string& udf_filename = "")
      : is_temp_db_(false) {
    if (!init(base_path, port, udf_filename)) {
      std::cerr << "DBEngine initialization failed" << std::endl;
    }
  }

<<<<<<< HEAD
  bool init(const std::string& base_path, int port) {
    SystemParameters mapd_parms;
    std::string db_path = base_path.empty() ? DEFAULT_DATABASE_PATH : base_path;
    std::string data_path = db_path + +"/mapd_data";
=======
  ~DBEngineImpl() { reset(); }
>>>>>>> fef058a8

  bool init(const std::string& base_path, int port, const std::string& udf_filename) {
    SystemParameters mapd_parms;
    std::string db_path = base_path;
    try {
      registerArrowForeignStorage();
      registerArrowCsvForeignStorage();
      bool is_new_db = base_path.empty() || !catalogExists(base_path);
      if (is_new_db) {
        db_path = createCatalog(base_path);
        if (db_path.empty()) {
          return false;
        }
      }
<<<<<<< HEAD
      data_mgr_ =
          std::make_shared<Data_Namespace::DataMgr>(data_path, mapd_parms, false, 0);
      calcite_ = std::make_shared<Calcite>(-1, port, db_path, 1024, 5000, false);

      ExtensionFunctionsWhitelist::add(calcite_->getExtensionFunctionWhitelist());
      // TODO: add UDFs with engine parameters handling
      // if (!udf_filename.empty()) {
      //  ExtensionFunctionsWhitelist::addUdfs(calcite_->getUserDefinedFunctionWhitelist());
      //}
=======
      auto data_path = db_path + +"/mapd_data";
      data_mgr_ =
          std::make_shared<Data_Namespace::DataMgr>(data_path, mapd_parms, false, 0);
      calcite_ = std::make_shared<Calcite>(-1, port, db_path, 1024, 5000);

      ExtensionFunctionsWhitelist::add(calcite_->getExtensionFunctionWhitelist());
      if (!udf_filename.empty()) {
        ExtensionFunctionsWhitelist::addUdfs(calcite_->getUserDefinedFunctionWhitelist());
      }
>>>>>>> fef058a8
      table_functions::TableFunctionsFactory::init();

      auto& sys_cat = Catalog_Namespace::SysCatalog::instance();
      sys_cat.init(db_path, data_mgr_, {}, calcite_, is_new_db, false, {});

      logger::LogOptions log_options("DBE");
      log_options.set_base_path(db_path);
      logger::init(log_options);

      if (!sys_cat.getSqliteConnector()) {
        std::cerr << "DBE:init: SqliteConnector is null" << std::endl;
        return false;
      }

      sys_cat.getMetadataForDB(OMNISCI_DEFAULT_DB, database_);
      auto catalog = Catalog_Namespace::Catalog::get(
          db_path, database_, data_mgr_, std::vector<LeafHostInfo>(), calcite_, false);
      sys_cat.getMetadataForUser(OMNISCI_ROOT_USER, user_);
      auto session = std::make_unique<Catalog_Namespace::SessionInfo>(
          catalog, user_, ExecutorDeviceType::CPU, "");
      QR::init(session);

      base_path_ = db_path;
      return true;
    } catch (std::exception const& e) {
      std::cerr << "DBE:init: " << e.what() << std::endl;
    } catch (...) {
      std::cerr << "DBE:init: Unknown exception" << std::endl;
    }
    return false;
  }

  void reset() {
    if (calcite_) {
      calcite_->close_calcite_server();
      calcite_.reset();
    }
    QR::reset();
    ForeignStorageInterface::destroy();
    data_mgr_.reset();
    if (is_temp_db_) {
      boost::filesystem::remove_all(base_path_);
    }
    base_path_.clear();
  }

  void executeDDL(const std::string& query) {
    try {
      QR::get()->runDDLStatement(query);
    } catch (std::exception const& e) {
      std::cerr << "DBE:executeDDL: " << e.what() << std::endl;
    } catch (...) {
      std::cerr << "DBE:executeDDL: Unknown exception" << std::endl;
    }
  }

  void createArrowTable(const std::string& name, std::shared_ptr<arrow::Table>& table) {
    setArrowTable(name, table);
    try {
      auto session = QR::get()->getSession();
      TableDescriptor td;
      td.tableName = name;
      td.userId = session->get_currentUser().userId;
      td.storageType = "ARROW:" + name;
      td.persistenceLevel = Data_Namespace::MemoryLevel::CPU_LEVEL;
      td.isView = false;
      td.fragmenter = nullptr;
      td.fragType = Fragmenter_Namespace::FragmenterType::INSERT_ORDER;
      td.maxFragRows = DEFAULT_FRAGMENT_ROWS;
      td.maxChunkSize = DEFAULT_MAX_CHUNK_SIZE;
      td.fragPageSize = DEFAULT_PAGE_SIZE;
      td.maxRows = DEFAULT_MAX_ROWS;
      td.keyMetainfo = "[]";

      std::list<ColumnDescriptor> cols;
      std::vector<Parser::SharedDictionaryDef> dictionaries;
      auto catalog = QR::get()->getCatalog();
      // nColumns
      catalog->createTable(td, cols, dictionaries, false);
      Catalog_Namespace::SysCatalog::instance().createDBObject(
          session->get_currentUser(), td.tableName, TableDBObjectType, *catalog);
    } catch (...) {
      releaseArrowTable(name);
      throw;
    }
    releaseArrowTable(name);
  }

  std::unique_ptr<CursorImpl> executeDML(const std::string& query) {
    try {
      ParserWrapper pw{query};
      if (pw.isCalcitePathPermissable()) {
        const auto execution_result =
            QR::get()->runSelectQuery(query, ExecutorDeviceType::CPU, true, true);
<<<<<<< HEAD
        auto targets = execution_result->getTargetsMeta();
=======
        auto targets = execution_result.getTargetsMeta();
>>>>>>> fef058a8
        std::vector<std::string> col_names;
        for (const auto target : targets) {
          col_names.push_back(target.get_resname());
        }
<<<<<<< HEAD
        auto rs = execution_result->getRows();
        cursors_.emplace_back(new CursorImpl(rs, col_names));
        return cursors_.back();
=======
        return std::make_unique<CursorImpl>(execution_result.getRows(), col_names);
>>>>>>> fef058a8
      }

      auto session_info = QR::get()->getSession();
      auto query_state = QR::create_query_state(session_info, query);
      auto stdlog = STDLOG(query_state);

      SQLParser parser;
      std::list<std::unique_ptr<Parser::Stmt>> parse_trees;
      std::string last_parsed;
      CHECK_EQ(parser.parse(query, parse_trees, last_parsed), 0) << query;
      CHECK_EQ(parse_trees.size(), size_t(1));
      auto stmt = parse_trees.front().get();
      auto insert_values_stmt = dynamic_cast<InsertValuesStmt*>(stmt);
      CHECK(insert_values_stmt);
      insert_values_stmt->execute(*session_info);
    } catch (std::exception const& e) {
      std::cerr << "DBE:executeDML: " << e.what() << std::endl;
    } catch (...) {
      std::cerr << "DBE:executeDML: Unknown exception" << std::endl;
    }
    return std::unique_ptr<CursorImpl>();
  }

  std::unique_ptr<CursorImpl> executeRA(const std::string& query) {
    try {
      const auto execution_result =
          QR::get()->runSelectQueryRA(query, ExecutorDeviceType::CPU, true, true);
      auto targets = execution_result->getTargetsMeta();
      std::vector<std::string> col_names;
      for (const auto target : targets) {
        col_names.push_back(target.get_resname());
      }
<<<<<<< HEAD
      auto rs = execution_result->getRows();
      cursors_.emplace_back(new CursorImpl(rs, col_names));
      return cursors_.back();
=======
      return std::make_unique<CursorImpl>(execution_result.getRows(), col_names);
>>>>>>> fef058a8
    } catch (std::exception const& e) {
      std::cerr << "DBE:executeRA: " << e.what() << std::endl;
    } catch (...) {
      std::cerr << "DBE:executeRA: Unknown exception" << std::endl;
    }
    return std::unique_ptr<CursorImpl>();
  }

  std::vector<std::string> getTables() {
    std::vector<std::string> table_names;
    auto catalog = QR::get()->getCatalog();
    if (catalog) {
      try {
        const auto tables = catalog->getAllTableMetadata();
        for (const auto td : tables) {
          if (td->shard >= 0) {
            // skip shards, they're not standalone tables
            continue;
          }
          table_names.push_back(td->tableName);
        }
      } catch (std::exception const& e) {
        std::cerr << "DBE:getTables: " << e.what() << std::endl;
      }
    } else {
      std::cerr << "DBE:getTables: catalog is NULL" << std::endl;
    }
    return table_names;
  }

  std::vector<ColumnDetails> getTableDetails(const std::string& table_name) {
    std::vector<ColumnDetails> result;
    auto catalog = QR::get()->getCatalog();
    if (catalog) {
      auto metadata = catalog->getMetadataForTable(table_name, false);
      if (metadata) {
        const auto col_descriptors =
            catalog->getAllColumnMetadataForTable(metadata->tableId, false, true, false);
        const auto deleted_cd = catalog->getDeletedColumn(metadata);
        for (const auto cd : col_descriptors) {
          if (cd == deleted_cd) {
            continue;
          }
          ColumnDetails col_details;
          col_details.col_name = cd->columnName;
          auto ct = cd->columnType;
          SQLTypes sql_type = ct.get_type();
          EncodingType sql_enc = ct.get_compression();
          col_details.col_type = sqlToColumnType(sql_type);
          col_details.encoding = sqlToColumnEncoding(sql_enc);
          col_details.nullable = !ct.get_notnull();
          col_details.is_array = (sql_type == kARRAY);
          if (IS_GEO(sql_type)) {
            col_details.precision = static_cast<int>(ct.get_subtype());
            col_details.scale = ct.get_output_srid();
          } else {
            col_details.precision = ct.get_precision();
            col_details.scale = ct.get_scale();
          }
          if (col_details.encoding == ColumnEncoding::DICT) {
            // have to get the actual size of the encoding from the dictionary
            // definition
            const int dict_id = ct.get_comp_param();
            auto dd = catalog->getMetadataForDict(dict_id, false);
            if (dd) {
              col_details.comp_param = dd->dictNBits;
            } else {
              std::cerr << "DBE:getTableDetails: Dictionary doesn't exist" << std::endl;
            }
          } else {
            col_details.comp_param = ct.get_comp_param();
            if (ct.is_date_in_days() && col_details.comp_param == 0) {
              col_details.comp_param = 32;
            }
          }
          result.push_back(col_details);
        }
      }
    }
    return result;
  }

  void createUser(const std::string& user_name, const std::string& password) {
    Catalog_Namespace::UserMetadata user;
    auto& sys_cat = Catalog_Namespace::SysCatalog::instance();
    if (!sys_cat.getMetadataForUser(user_name, user)) {
      sys_cat.createUser(user_name, password, false, "", true);
    }
  }

  void dropUser(const std::string& user_name) {
    Catalog_Namespace::UserMetadata user;
    auto& sys_cat = Catalog_Namespace::SysCatalog::instance();
    if (!sys_cat.getMetadataForUser(user_name, user)) {
      sys_cat.dropUser(user_name);
    }
  }

  void createDatabase(const std::string& db_name) {
    Catalog_Namespace::DBMetadata db;
    auto& sys_cat = Catalog_Namespace::SysCatalog::instance();
    if (!sys_cat.getMetadataForDB(db_name, db)) {
      sys_cat.createDatabase(db_name, user_.userId);
    }
  }

  void dropDatabase(const std::string& db_name) {
    Catalog_Namespace::DBMetadata db;
    auto& sys_cat = Catalog_Namespace::SysCatalog::instance();
    if (sys_cat.getMetadataForDB(db_name, db)) {
      sys_cat.dropDatabase(db);
    }
  }

  bool setDatabase(std::string& db_name) {
    try {
      auto& sys_cat = Catalog_Namespace::SysCatalog::instance();
      auto catalog = sys_cat.switchDatabase(db_name, user_.userName);
      updateSession(catalog);
      sys_cat.getMetadataForDB(db_name, database_);
      return true;
    } catch (std::exception const& e) {
      std::cerr << "DBE:setDatabase: " << e.what() << std::endl;
    } catch (...) {
      std::cerr << "DBE:setDatabase: Unknown exception" << std::endl;
    }
    return false;
  }

  bool login(std::string& db_name, std::string& user_name, const std::string& password) {
    Catalog_Namespace::UserMetadata user_meta;
    try {
      auto& sys_cat = Catalog_Namespace::SysCatalog::instance();
      auto catalog = sys_cat.login(db_name, user_name, password, user_meta, true);
      updateSession(catalog);
      sys_cat.getMetadataForDB(db_name, database_);
      sys_cat.getMetadataForUser(user_name, user_);
      return true;
    } catch (std::exception const& e) {
      std::cerr << "DBE:login: " << e.what() << std::endl;
    } catch (...) {
      std::cerr << "DBE:login: Unknown exception" << std::endl;
    }
    return false;
  }

 protected:
  void updateSession(std::shared_ptr<Catalog_Namespace::Catalog> catalog) {
    auto session = std::make_unique<Catalog_Namespace::SessionInfo>(
        catalog, user_, ExecutorDeviceType::CPU, "");
<<<<<<< HEAD
    cursors_.clear();
=======
>>>>>>> fef058a8
    QR::reset();
    QR::init(session);
  }

  bool catalogExists(const std::string& base_path) {
    if (!boost::filesystem::exists(base_path)) {
      return false;
    }
    for (auto& subdir : system_folders_) {
      std::string path = base_path + "/" + subdir;
      if (!boost::filesystem::exists(path)) {
        return false;
      }
    }
    return true;
  }

  void cleanCatalog(const std::string& base_path) {
    if (boost::filesystem::exists(base_path)) {
      for (auto& subdir : system_folders_) {
        std::string path = base_path + "/" + subdir;
        if (boost::filesystem::exists(path)) {
          boost::filesystem::remove_all(path);
        }
      }
    }
  }

  std::string createCatalog(const std::string& base_path) {
    std::string root_dir = base_path;
    if (base_path.empty()) {
      boost::system::error_code error;
      auto tmp_path = boost::filesystem::temp_directory_path(error);
      if (boost::system::errc::success != error.value()) {
        std::cerr << error.message() << std::endl;
        return "";
      }
      tmp_path /= "omnidbe_%%%%-%%%%-%%%%";
      auto uniq_path = boost::filesystem::unique_path(tmp_path, error);
      if (boost::system::errc::success != error.value()) {
        std::cerr << error.message() << std::endl;
        return "";
      }
      root_dir = uniq_path.string();
      is_temp_db_ = true;
    }
    if (!boost::filesystem::exists(root_dir)) {
      if (!boost::filesystem::create_directory(root_dir)) {
        std::cerr << "Cannot create database directory: " << root_dir << std::endl;
        return "";
      }
    }
    size_t absent_count = 0;
    for (auto& sub_dir : system_folders_) {
      std::string path = root_dir + "/" + sub_dir;
      if (!boost::filesystem::exists(path)) {
        if (!boost::filesystem::create_directory(path)) {
          std::cerr << "Cannot create database subdirectory: " << path << std::endl;
          return "";
        }
        ++absent_count;
      }
    }
    if ((absent_count > 0) && (absent_count < system_folders_.size())) {
      std::cerr << "Database directory structure is broken: " << root_dir << std::endl;
      return "";
    }
    return root_dir;
  }

 private:
  std::string base_path_;
  std::shared_ptr<Data_Namespace::DataMgr> data_mgr_;
  std::shared_ptr<Calcite> calcite_;
  Catalog_Namespace::DBMetadata database_;
  Catalog_Namespace::UserMetadata user_;
  bool is_temp_db_;
  std::string udf_filename_;

<<<<<<< HEAD
  std::string system_folders_[3] = {"mapd_catalogs", "mapd_data", "mapd_export"};
=======
  std::vector<std::string> system_folders_ = {"mapd_catalogs",
                                              "mapd_data",
                                              "mapd_export"};
>>>>>>> fef058a8
};

DBEngine* DBEngine::create(const std::string& path, int port) {
  g_enable_union = false;
  g_enable_columnar_output = true;
  return new DBEngineImpl(path, port);
}

DBEngine* DBEngine::create(const std::map<std::string, std::string>& parameters) {
  int port = DEFAULT_CALCITE_PORT;
  std::string path, udf_filename;
  g_enable_union = false;
  g_enable_columnar_output = true;
  for (const auto& [key, value] : parameters) {
    if (key == "path") {
      path = value;
    } else if (key == "port") {
      port = std::stoi(value);
    } else if (key == "enable_columnar_output") {
      g_enable_columnar_output = std::stoi(value);
    } else if (key == "enable_union") {
      g_enable_union = std::stoi(value);
    } else if (key == "enable_debug_timer") {
      g_enable_debug_timer = std::stoi(value);
    } else if (key == "enable_lazy_fetch") {
      g_enable_lazy_fetch = std::stoi(value);
    } else if (key == "udf_filename") {
      udf_filename = value;
    } else if (key == "null_div_by_zero") {
      g_null_div_by_zero = std::stoi(value);
    } else {
      std::cerr << "WARNING: ignoring unknown DBEngine parameter '" << key << "'"
                << std::endl;
    }
  }
  return new DBEngineImpl(path, port, udf_filename);
}

/** DBEngine downcasting methods */

inline DBEngineImpl* getImpl(DBEngine* ptr) {
  return (DBEngineImpl*)ptr;
}

inline const DBEngineImpl* getImpl(const DBEngine* ptr) {
  return (const DBEngineImpl*)ptr;
}

/** DBEngine external methods */

void DBEngine::reset() {
  DBEngineImpl* engine = getImpl(this);
  engine->reset();
}

void DBEngine::executeDDL(const std::string& query) {
  DBEngineImpl* engine = getImpl(this);
  engine->executeDDL(query);
}

std::unique_ptr<Cursor> DBEngine::executeDML(const std::string& query) {
  DBEngineImpl* engine = getImpl(this);
  return engine->executeDML(query);
}

std::unique_ptr<Cursor> DBEngine::executeRA(const std::string& query) {
  DBEngineImpl* engine = getImpl(this);
  return engine->executeRA(query);
}

void DBEngine::createArrowTable(const std::string& name,
                                std::shared_ptr<arrow::Table>& table) {
  DBEngineImpl* engine = getImpl(this);
  return engine->createArrowTable(name, table);
}

std::vector<std::string> DBEngine::getTables() {
  DBEngineImpl* engine = getImpl(this);
  return engine->getTables();
}

std::vector<ColumnDetails> DBEngine::getTableDetails(const std::string& table_name) {
  DBEngineImpl* engine = getImpl(this);
  return engine->getTableDetails(table_name);
}

void DBEngine::createUser(const std::string& user_name, const std::string& password) {
  DBEngineImpl* engine = getImpl(this);
  engine->createUser(user_name, password);
}

void DBEngine::dropUser(const std::string& user_name) {
  DBEngineImpl* engine = getImpl(this);
  engine->dropUser(user_name);
}

void DBEngine::createDatabase(const std::string& db_name) {
  DBEngineImpl* engine = getImpl(this);
  engine->createDatabase(db_name);
}

void DBEngine::dropDatabase(const std::string& db_name) {
  DBEngineImpl* engine = getImpl(this);
  engine->dropDatabase(db_name);
}

bool DBEngine::setDatabase(std::string& db_name) {
  DBEngineImpl* engine = getImpl(this);
  return engine->setDatabase(db_name);
}

bool DBEngine::login(std::string& db_name,
                     std::string& user_name,
                     const std::string& password) {
  DBEngineImpl* engine = getImpl(this);
  return engine->login(db_name, user_name, password);
}

/** Cursor downcasting methods */

inline CursorImpl* getImpl(Cursor* ptr) {
  return (CursorImpl*)ptr;
}

inline const CursorImpl* getImpl(const Cursor* ptr) {
  return (const CursorImpl*)ptr;
}

/** Cursor external methods */

size_t Cursor::getColCount() {
  CursorImpl* cursor = getImpl(this);
  return cursor->getColCount();
}

size_t Cursor::getRowCount() {
  CursorImpl* cursor = getImpl(this);
  return cursor->getRowCount();
}

Row Cursor::getNextRow() {
  CursorImpl* cursor = getImpl(this);
  return cursor->getNextRow();
}

ColumnType Cursor::getColType(uint32_t col_num) {
  CursorImpl* cursor = getImpl(this);
  return cursor->getColType(col_num);
}

std::shared_ptr<arrow::RecordBatch> Cursor::getArrowRecordBatch() {
  CursorImpl* cursor = getImpl(this);
  return cursor->getArrowRecordBatch();
}
}  // namespace EmbeddedDatabase<|MERGE_RESOLUTION|>--- conflicted
+++ resolved
@@ -106,14 +106,7 @@
     }
   }
 
-<<<<<<< HEAD
-  bool init(const std::string& base_path, int port) {
-    SystemParameters mapd_parms;
-    std::string db_path = base_path.empty() ? DEFAULT_DATABASE_PATH : base_path;
-    std::string data_path = db_path + +"/mapd_data";
-=======
   ~DBEngineImpl() { reset(); }
->>>>>>> fef058a8
 
   bool init(const std::string& base_path, int port, const std::string& udf_filename) {
     SystemParameters mapd_parms;
@@ -128,27 +121,15 @@
           return false;
         }
       }
-<<<<<<< HEAD
+      auto data_path = db_path + +"/mapd_data";
       data_mgr_ =
           std::make_shared<Data_Namespace::DataMgr>(data_path, mapd_parms, false, 0);
       calcite_ = std::make_shared<Calcite>(-1, port, db_path, 1024, 5000, false);
 
       ExtensionFunctionsWhitelist::add(calcite_->getExtensionFunctionWhitelist());
-      // TODO: add UDFs with engine parameters handling
-      // if (!udf_filename.empty()) {
-      //  ExtensionFunctionsWhitelist::addUdfs(calcite_->getUserDefinedFunctionWhitelist());
-      //}
-=======
-      auto data_path = db_path + +"/mapd_data";
-      data_mgr_ =
-          std::make_shared<Data_Namespace::DataMgr>(data_path, mapd_parms, false, 0);
-      calcite_ = std::make_shared<Calcite>(-1, port, db_path, 1024, 5000);
-
-      ExtensionFunctionsWhitelist::add(calcite_->getExtensionFunctionWhitelist());
       if (!udf_filename.empty()) {
         ExtensionFunctionsWhitelist::addUdfs(calcite_->getUserDefinedFunctionWhitelist());
       }
->>>>>>> fef058a8
       table_functions::TableFunctionsFactory::init();
 
       auto& sys_cat = Catalog_Namespace::SysCatalog::instance();
@@ -243,22 +224,12 @@
       if (pw.isCalcitePathPermissable()) {
         const auto execution_result =
             QR::get()->runSelectQuery(query, ExecutorDeviceType::CPU, true, true);
-<<<<<<< HEAD
         auto targets = execution_result->getTargetsMeta();
-=======
-        auto targets = execution_result.getTargetsMeta();
->>>>>>> fef058a8
         std::vector<std::string> col_names;
         for (const auto target : targets) {
           col_names.push_back(target.get_resname());
         }
-<<<<<<< HEAD
-        auto rs = execution_result->getRows();
-        cursors_.emplace_back(new CursorImpl(rs, col_names));
-        return cursors_.back();
-=======
-        return std::make_unique<CursorImpl>(execution_result.getRows(), col_names);
->>>>>>> fef058a8
+        return std::make_unique<CursorImpl>(execution_result->getRows(), col_names);
       }
 
       auto session_info = QR::get()->getSession();
@@ -291,13 +262,7 @@
       for (const auto target : targets) {
         col_names.push_back(target.get_resname());
       }
-<<<<<<< HEAD
-      auto rs = execution_result->getRows();
-      cursors_.emplace_back(new CursorImpl(rs, col_names));
-      return cursors_.back();
-=======
-      return std::make_unique<CursorImpl>(execution_result.getRows(), col_names);
->>>>>>> fef058a8
+      return std::make_unique<CursorImpl>(execution_result->getRows(), col_names);
     } catch (std::exception const& e) {
       std::cerr << "DBE:executeRA: " << e.what() << std::endl;
     } catch (...) {
@@ -448,10 +413,6 @@
   void updateSession(std::shared_ptr<Catalog_Namespace::Catalog> catalog) {
     auto session = std::make_unique<Catalog_Namespace::SessionInfo>(
         catalog, user_, ExecutorDeviceType::CPU, "");
-<<<<<<< HEAD
-    cursors_.clear();
-=======
->>>>>>> fef058a8
     QR::reset();
     QR::init(session);
   }
@@ -531,13 +492,9 @@
   bool is_temp_db_;
   std::string udf_filename_;
 
-<<<<<<< HEAD
-  std::string system_folders_[3] = {"mapd_catalogs", "mapd_data", "mapd_export"};
-=======
   std::vector<std::string> system_folders_ = {"mapd_catalogs",
                                               "mapd_data",
                                               "mapd_export"};
->>>>>>> fef058a8
 };
 
 DBEngine* DBEngine::create(const std::string& path, int port) {
