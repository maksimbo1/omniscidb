--- conflicted
+++ resolved
@@ -1,10 +1,7 @@
 add_library(DBEngine SHARED DBETypes.cpp DBEngine.cpp DBEngine.h DBETypes.h)
 
 target_link_libraries(DBEngine QueryRunner QueryEngine DataMgr ${Arrow_LIBRARIES} ${Boost_LIBRARIES} ${CMAKE_DL_LIBS} ${TBB_LIBS})
-<<<<<<< HEAD
-=======
 install(TARGETS DBEngine DESTINATION lib)
->>>>>>> 559d484f
 
 add_executable(EmbeddedDbTest EmbeddedDbTest.cpp)
 target_link_libraries(EmbeddedDbTest DBEngine)
@@ -29,16 +26,9 @@
     add_custom_target(Python ALL DEPENDS ${OUTPUT})
 
     add_custom_target(editable-install
-<<<<<<< HEAD
-        cd ${CMAKE_CURRENT_BINARY_DIR} && pip install -e .
-        DEPENDS Python)
-
-    install(CODE "execute_process(COMMAND cd ${CMAKE_CURRENT_BINARY_DIR} && python3 setup.py install -f)")
-=======
         cd ${CMAKE_CURRENT_BINARY_DIR} && pip install -v -e .
         DEPENDS Python)
 
     install(CODE "execute_process(COMMAND cd ${CMAKE_CURRENT_BINARY_DIR} && pip install -v -e .)")
->>>>>>> 559d484f
 
 ENDIF(PYTHON)
