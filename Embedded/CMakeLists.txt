add_library(DBEngine SHARED DBETypes.cpp DBEngine.cpp DBEngine.h DBETypes.h)

target_link_libraries(DBEngine QueryRunner QueryEngine DataMgr ${Arrow_LIBRARIES} ${Boost_LIBRARIES} ${CMAKE_DL_LIBS} ${TBB_LIBS})
install(TARGETS DBEngine DESTINATION "lib" COMPONENT "DBE")
install(FILES DBEngine.h DBETypes.h DESTINATION "Embedded" COMPONENT "include")
install(FILES Python/DBEngine.pxd DESTINATION "Embedded" COMPONENT "include")

add_executable(EmbeddedDbTest EmbeddedDbTest.cpp)
target_link_libraries(EmbeddedDbTest DBEngine)

add_executable(EmbeddedDbFSITest EmbeddedDbFSITest.cpp)
target_link_libraries(EmbeddedDbFSITest DBEngine)


<<<<<<< HEAD
    configure_file("${CMAKE_CURRENT_SOURCE_DIR}/setup.in.py" "${CMAKE_CURRENT_BINARY_DIR}/setup.py.in" @ONLY)
    # cannot be done in one step, splitting in configure_file and file commands
    file(GENERATE OUTPUT "${SETUP_PY}" INPUT "${CMAKE_CURRENT_BINARY_DIR}/setup.py.in")

    add_custom_command(OUTPUT ${OUTPUT}
        DEPENDS DBEngine ${SETUP_PY} ${CMAKE_CURRENT_SOURCE_DIR}/DBEngine.h ${CMAKE_CURRENT_SOURCE_DIR}/dbe.pyx ${CMAKE_CURRENT_SOURCE_DIR}/DBEngine.pxd
        COMMAND cd ${CMAKE_CURRENT_BINARY_DIR} && ${PYTHON} setup.py build_ext -g -f -I ${CMAKE_CURRENT_SOURCE_DIR}
        )

    add_custom_target(Python ALL DEPENDS ${OUTPUT})

    add_custom_target(editable-install
        cd ${CMAKE_CURRENT_BINARY_DIR} && pip install -v -e .
        DEPENDS Python)

    install(CODE "execute_process(COMMAND ${PYTHON} ${SETUP_PY} install)")
=======
set(SETUP_PY    "${CMAKE_CURRENT_BINARY_DIR}/setup.py")
# Currently dbe.cpp is generated near dbe.pyx and not in build dir. This could be revised later
set(OUTPUT      "${CMAKE_CURRENT_SOURCE_DIR}/dbe.cpp")

configure_file("${CMAKE_CURRENT_SOURCE_DIR}/setup.in.py" "${CMAKE_CURRENT_BINARY_DIR}/setup.py.in" @ONLY)
# cannot be done in one step, splitting in configure_file and file commands
file(GENERATE OUTPUT "${SETUP_PY}" INPUT "${CMAKE_CURRENT_BINARY_DIR}/setup.py.in")

# Adding Python targets here for sake of better development experience, to give an example
find_package(PythonInterp)
if(PYTHON_EXECUTABLE)
    set(pydeps ${SETUP_PY} ${CMAKE_CURRENT_SOURCE_DIR}/DBEngine.h ${CMAKE_CURRENT_SOURCE_DIR}/Python/dbe.pyx ${CMAKE_CURRENT_SOURCE_DIR}/Python/DBEngine.pxd)

    add_custom_target(dbe4py
        COMMAND cd ${CMAKE_CURRENT_BINARY_DIR} && ${PYTHON_EXECUTABLE} ${SETUP_PY} build_ext -g -f -I ${CMAKE_CURRENT_SOURCE_DIR}
        DEPENDS DBEngine ${pydeps}
    )
    add_custom_target(dbe4py-install
        COMMAND cd ${CMAKE_CURRENT_BINARY_DIR} && ${PYTHON_EXECUTABLE} ${SETUP_PY} build_ext -g -f -I ${CMAKE_CURRENT_SOURCE_DIR} install
        DEPENDS DBEngine ${pydeps}
    )
    add_custom_target(dbe4py-devel 
        cd ${CMAKE_CURRENT_BINARY_DIR} && pip install -v -e .
        DEPENDS dbe4py)
>>>>>>> fef058a8

endif()<|MERGE_RESOLUTION|>--- conflicted
+++ resolved
@@ -12,24 +12,6 @@
 target_link_libraries(EmbeddedDbFSITest DBEngine)
 
 
-<<<<<<< HEAD
-    configure_file("${CMAKE_CURRENT_SOURCE_DIR}/setup.in.py" "${CMAKE_CURRENT_BINARY_DIR}/setup.py.in" @ONLY)
-    # cannot be done in one step, splitting in configure_file and file commands
-    file(GENERATE OUTPUT "${SETUP_PY}" INPUT "${CMAKE_CURRENT_BINARY_DIR}/setup.py.in")
-
-    add_custom_command(OUTPUT ${OUTPUT}
-        DEPENDS DBEngine ${SETUP_PY} ${CMAKE_CURRENT_SOURCE_DIR}/DBEngine.h ${CMAKE_CURRENT_SOURCE_DIR}/dbe.pyx ${CMAKE_CURRENT_SOURCE_DIR}/DBEngine.pxd
-        COMMAND cd ${CMAKE_CURRENT_BINARY_DIR} && ${PYTHON} setup.py build_ext -g -f -I ${CMAKE_CURRENT_SOURCE_DIR}
-        )
-
-    add_custom_target(Python ALL DEPENDS ${OUTPUT})
-
-    add_custom_target(editable-install
-        cd ${CMAKE_CURRENT_BINARY_DIR} && pip install -v -e .
-        DEPENDS Python)
-
-    install(CODE "execute_process(COMMAND ${PYTHON} ${SETUP_PY} install)")
-=======
 set(SETUP_PY    "${CMAKE_CURRENT_BINARY_DIR}/setup.py")
 # Currently dbe.cpp is generated near dbe.pyx and not in build dir. This could be revised later
 set(OUTPUT      "${CMAKE_CURRENT_SOURCE_DIR}/dbe.cpp")
@@ -54,6 +36,5 @@
     add_custom_target(dbe4py-devel 
         cd ${CMAKE_CURRENT_BINARY_DIR} && pip install -v -e .
         DEPENDS dbe4py)
->>>>>>> fef058a8
 
 endif()