--- conflicted
+++ resolved
@@ -763,10 +763,6 @@
       return SQLTypeInfo(kFLOAT, false);
     case Type::DOUBLE:
       return SQLTypeInfo(kDOUBLE, false);
-<<<<<<< HEAD
-    case Type::STRING:
-      return SQLTypeInfo(kTEXT, false, kENCODING_DICT);
-=======
     case Type::STRING: {
       auto type = SQLTypeInfo(kTEXT, false, kENCODING_DICT);
       // this is needed because createTable forces type.size to be equal to 
@@ -774,7 +770,6 @@
       type.set_comp_param(sizeof(uint32_t) * 8);
       return type;
     }
->>>>>>> 5dcd8668
     case Type::DECIMAL: {
       const auto& decimal_type = static_cast<const arrow::DecimalType&>(type);
       return SQLTypeInfo(kDECIMAL, decimal_type.precision(), decimal_type.scale(), false);
