--- conflicted
+++ resolved
@@ -418,7 +418,6 @@
   return join_hash_table;
 }
 
-<<<<<<< HEAD
 JoinHashTable::JoinHashTable(const std::shared_ptr<Analyzer::BinOper> qual_bin_oper,
                              const Analyzer::ColumnVar* col_var,
                              const InputColDescriptors& payload_cols,
@@ -458,7 +457,8 @@
       payload_size_ += elem_sz;
     }
   }
-=======
+}
+
 //! Make hash table from named tables and columns (such as for testing).
 std::shared_ptr<JoinHashTable> JoinHashTable::getSyntheticInstance(
     std::string_view table1,
@@ -512,16 +512,17 @@
 
   executor->setupCaching(phys_inputs, phys_table_ids);
 
+  InputColDescriptorsByScanIdx dummy;
   auto hash_table = JoinHashTable::getInstance(op,
                                                query_infos,
                                                memory_level,
                                                preferred_hash_type,
                                                device_count,
                                                column_cache,
-                                               executor);
+                                               executor,
+                                               dummy);
 
   return hash_table;
->>>>>>> e3d1c151
 }
 
 std::pair<const int8_t*, size_t> JoinHashTable::getOneColumnFragment(
