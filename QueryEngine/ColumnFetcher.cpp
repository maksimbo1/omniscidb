--- conflicted
+++ resolved
@@ -39,12 +39,9 @@
   if (fragment.isEmptyPhysicalFragment()) {
     return {nullptr, 0};
   }
-<<<<<<< HEAD
-=======
   const auto table_id = hash_col.get_table_id();
   auto chunk_meta_it = fragment.getChunkMetadataMap().find(hash_col.get_column_id());
   CHECK(chunk_meta_it != fragment.getChunkMetadataMap().end());
->>>>>>> 267b0bdf
   const auto& catalog = *executor->getCatalog();
   const auto cd =
       get_column_descriptor_maybe(hash_col.get_column_id(), table_id, catalog);
@@ -73,11 +70,7 @@
   } else {  // temporary table
     const ColumnarResults* col_frag{nullptr};
     {
-<<<<<<< HEAD
       const auto table_id = hash_col.get_table_id();
-=======
-      std::lock_guard<std::mutex> columnar_conversion_guard(columnar_conversion_mutex);
->>>>>>> 267b0bdf
       const auto frag_id = fragment.fragmentId;
       ColumnCacheMap::iterator it;
       {
@@ -90,7 +83,6 @@
           it = column_cache.emplace(table_id, fragment_count).first;
         }
       }
-<<<<<<< HEAD
 
       {
         auto& tmp_table = get_temporary_table(executor->temporary_tables_, table_id);
@@ -100,16 +92,6 @@
               executor->row_set_mem_owner_, tmp_table.getResultSet(frag_id), frag_id));
         }
         col_frag = it->second[frag_id].get();
-=======
-      auto& frag_id_to_result = column_cache[table_id];
-      if (frag_id_to_result.empty() || !frag_id_to_result.count(frag_id)) {
-        frag_id_to_result.insert(
-            std::make_pair(frag_id,
-                           std::shared_ptr<const ColumnarResults>(columnarize_result(
-                               executor->row_set_mem_owner_,
-                               get_temporary_table(executor->temporary_tables_, table_id),
-                               frag_id))));
->>>>>>> 267b0bdf
       }
     }
     col_buff = transferColumnIfNeeded(
