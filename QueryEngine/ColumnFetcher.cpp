--- conflicted
+++ resolved
@@ -169,16 +169,13 @@
     std::list<std::shared_ptr<Chunk_NS::Chunk>>& chunk_holder,
     std::list<ChunkIter>& chunk_iter_holder,
     const Data_Namespace::MemoryLevel memory_level,
-<<<<<<< HEAD
-    const int device_id) const {
+    const int device_id,
+    DeviceAllocator* allocator) const {
   if (table_id < 0) {
-    return getResultSetColumn(table_id, frag_id, col_id, memory_level, device_id);
-  }
-
-=======
-    const int device_id,
-    DeviceAllocator* allocator) const {
->>>>>>> 62f1aeab
+    return getResultSetColumn(
+        table_id, frag_id, col_id, memory_level, device_id, allocator);
+  }
+
   static std::mutex varlen_chunk_mutex;  // TODO(alex): remove
   static std::mutex chunk_list_mutex;
   const auto fragments_it = all_tables_fragments.find(table_id);
@@ -310,27 +307,16 @@
     const int frag_id,
     const int col_id,
     const Data_Namespace::MemoryLevel memory_level,
-<<<<<<< HEAD
-    const int device_id) const {
+    const int device_id,
+    DeviceAllocator* device_allocator) const {
   return getResultSetColumn(
       get_temporary_table(executor_->temporary_tables_, table_id).getResultSet(frag_id),
       table_id,
       frag_id,
       col_id,
       memory_level,
-      device_id);
-=======
-    const int device_id,
-    DeviceAllocator* device_allocator) const {
-  CHECK(col_desc);
-  const auto table_id = col_desc->getScanDesc().getTableId();
-  return getResultSetColumn(get_temporary_table(executor_->temporary_tables_, table_id),
-                            table_id,
-                            col_desc->getColId(),
-                            memory_level,
-                            device_id,
-                            device_allocator);
->>>>>>> 62f1aeab
+      device_id,
+      device_allocator);
 }
 
 const int8_t* ColumnFetcher::transferColumnIfNeeded(
