/*
 * Copyright 2020 OmniSci, Inc.
 *
 * Licensed under the Apache License, Version 2.0 (the "License");
 * you may not use this file except in compliance with the License.
 * You may obtain a copy of the License at
 *
 *     http://www.apache.org/licenses/LICENSE-2.0
 *
 * Unless required by applicable law or agreed to in writing, software
 * distributed under the License is distributed on an "AS IS" BASIS,
 * WITHOUT WARRANTIES OR CONDITIONS OF ANY KIND, either express or implied.
 * See the License for the specific language governing permissions and
 * limitations under the License.
 */

#ifndef QUERYENGINE_EXECUTE_H
#define QUERYENGINE_EXECUTE_H

#include "AggregatedColRange.h"
#include "BufferCompaction.h"
#include "CartesianProduct.h"
#include "CgenState.h"
#include "CodeCache.h"
#include "DateTimeUtils.h"
#include "Descriptors/QueryFragmentDescriptor.h"
#include "ExecutionKernel.h"
#include "GpuSharedMemoryContext.h"
#include "GroupByAndAggregate.h"
#include "JoinHashTable/JoinHashTable.h"
#include "LoopControlFlow/JoinLoop.h"
#include "NvidiaKernel.h"
#include "PlanState.h"
#include "RelAlgExecutionUnit.h"
#include "RelAlgTranslator.h"
#include "StringDictionaryGenerations.h"
#include "TableGenerations.h"
#include "TargetMetaInfo.h"
#include "WindowContext.h"

#include "QueryEngine/Descriptors/QueryCompilationDescriptor.h"

#include "../Shared/Logger.h"
#include "../Shared/SystemParameters.h"
#include "../Shared/mapd_shared_mutex.h"
#include "../Shared/measure.h"
#include "../Shared/thread_count.h"
#include "../StringDictionary/LruCache.hpp"
#include "../StringDictionary/StringDictionary.h"
#include "../StringDictionary/StringDictionaryProxy.h"
#include "DataMgr/Chunk/Chunk.h"
#include "ThriftHandler/CommandLineOptions.h"

#include <llvm/IR/Function.h>
#include <llvm/IR/Value.h>
#include <llvm/Linker/Linker.h>
#include <llvm/Transforms/Utils/ValueMapper.h>
#include <rapidjson/document.h>

#include <algorithm>
#include <atomic>
#include <condition_variable>
#include <cstddef>
#include <cstdlib>
#include <deque>
#include <functional>
#include <limits>
#include <map>
#include <mutex>
#include <stack>
#include <unordered_map>
#include <unordered_set>

using QueryCompilationDescriptorOwned = std::unique_ptr<QueryCompilationDescriptor>;
class QueryMemoryDescriptor;
using QueryMemoryDescriptorOwned = std::unique_ptr<QueryMemoryDescriptor>;
using InterruptFlagMap = std::map<std::string, bool>;

extern void read_udf_gpu_module(const std::string& udf_ir_filename);
extern void read_udf_cpu_module(const std::string& udf_ir_filename);
extern bool is_udf_module_present(bool cpu_only = false);
extern void read_rt_udf_gpu_module(const std::string& udf_ir);
extern void read_rt_udf_cpu_module(const std::string& udf_ir);
extern bool is_rt_udf_module_present(bool cpu_only = false);

class ColumnFetcher;

class WatchdogException : public std::runtime_error {
 public:
  WatchdogException(const std::string& cause) : std::runtime_error(cause) {}
};

class Executor;

inline llvm::Value* get_arg_by_name(llvm::Function* func, const std::string& name) {
  for (auto& arg : func->args()) {
    if (arg.getName() == name) {
      return &arg;
    }
  }
  CHECK(false);
  return nullptr;
}

inline uint32_t log2_bytes(const uint32_t bytes) {
  switch (bytes) {
    case 1:
      return 0;
    case 2:
      return 1;
    case 4:
      return 2;
    case 8:
      return 3;
    default:
      abort();
  }
}

inline const ColumnDescriptor* get_column_descriptor(
    const int col_id,
    const int table_id,
    const Catalog_Namespace::Catalog& cat) {
  CHECK_GT(table_id, 0);
  const auto col_desc = cat.getMetadataForColumn(table_id, col_id);
  CHECK(col_desc);
  return col_desc;
}

inline const Analyzer::Expr* extract_cast_arg(const Analyzer::Expr* expr) {
  const auto cast_expr = dynamic_cast<const Analyzer::UOper*>(expr);
  if (!cast_expr || cast_expr->get_optype() != kCAST) {
    return expr;
  }
  return cast_expr->get_operand();
}

inline std::string numeric_type_name(const SQLTypeInfo& ti) {
  CHECK(ti.is_integer() || ti.is_decimal() || ti.is_boolean() || ti.is_time() ||
        ti.is_fp() || (ti.is_string() && ti.get_compression() == kENCODING_DICT) ||
        ti.is_timeinterval());
  if (ti.is_integer() || ti.is_decimal() || ti.is_boolean() || ti.is_time() ||
      ti.is_string() || ti.is_timeinterval()) {
    return "int" + std::to_string(ti.get_logical_size() * 8) + "_t";
  }
  return ti.get_type() == kDOUBLE ? "double" : "float";
}

inline const ColumnDescriptor* get_column_descriptor_maybe(
    const int col_id,
    const int table_id,
    const Catalog_Namespace::Catalog& cat) {
  CHECK(table_id);
  return table_id > 0 ? get_column_descriptor(col_id, table_id, cat) : nullptr;
}

inline const TemporaryTable& get_temporary_table(const TemporaryTables* temporary_tables,
                                                 const int table_id) {
  CHECK_LT(table_id, 0);
  const auto it = temporary_tables->find(table_id);
  CHECK(it != temporary_tables->end());
  return it->second;
}

inline const SQLTypeInfo get_column_type(const int col_id,
                                         const int table_id,
                                         const ColumnDescriptor* cd,
                                         const TemporaryTables* temporary_tables) {
  CHECK(cd || temporary_tables);
  if (cd) {
    CHECK_EQ(col_id, cd->columnId);
    CHECK_EQ(table_id, cd->tableId);
    return cd->columnType;
  }
  const auto& temp = get_temporary_table(temporary_tables, table_id);
  return temp.getColType(col_id);
}

template <typename PtrTy>
inline const ColumnarResults* rows_to_columnar_results(
    std::shared_ptr<RowSetMemoryOwner> row_set_mem_owner,
    const PtrTy& result,
    const int number) {
  std::vector<SQLTypeInfo> col_types;
  for (size_t i = 0; i < result->colCount(); ++i) {
    col_types.push_back(get_logical_type_info(result->getColType(i)));
  }
  return new ColumnarResults(row_set_mem_owner, *result, number, col_types);
}

// TODO(alex): Adjust interfaces downstream and make this not needed.
inline std::vector<Analyzer::Expr*> get_exprs_not_owned(
    const std::vector<std::shared_ptr<Analyzer::Expr>>& exprs) {
  std::vector<Analyzer::Expr*> exprs_not_owned;
  for (const auto& expr : exprs) {
    exprs_not_owned.push_back(expr.get());
  }
  return exprs_not_owned;
}

inline const ColumnarResults* columnarize_result(
    std::shared_ptr<RowSetMemoryOwner> row_set_mem_owner,
    const ResultSetPtr& result,
    const int frag_id) {
  INJECT_TIMER(columnarize_result);
  return rows_to_columnar_results(row_set_mem_owner, result, result->colCount());
}

class CompilationRetryNoLazyFetch : public std::runtime_error {
 public:
  CompilationRetryNoLazyFetch()
      : std::runtime_error("Retry query compilation with no GPU lazy fetch.") {}
};

class CompilationRetryNewScanLimit : public std::runtime_error {
 public:
  CompilationRetryNewScanLimit(const size_t new_scan_limit)
      : std::runtime_error("Retry query compilation with new scan limit.")
      , new_scan_limit_(new_scan_limit) {}

  size_t new_scan_limit_;
};

class TooManyLiterals : public std::runtime_error {
 public:
  TooManyLiterals() : std::runtime_error("Too many literals in the query") {}
};

class CompilationRetryNoCompaction : public std::runtime_error {
 public:
  CompilationRetryNoCompaction()
      : std::runtime_error("Retry query compilation with no compaction.") {}
};

class QueryMustRunOnCpu : public std::runtime_error {
 public:
  QueryMustRunOnCpu() : std::runtime_error("Query must run in cpu mode.") {}
};

class SringConstInResultSet : public std::runtime_error {
 public:
  SringConstInResultSet()
      : std::runtime_error(
            "NONE ENCODED String types are not supported as input result set.") {}
};

class ExtensionFunction;

using RowDataProvider = Fragmenter_Namespace::RowDataProvider;

class UpdateLogForFragment : public RowDataProvider {
 public:
  using FragmentInfoType = Fragmenter_Namespace::FragmentInfo;

  UpdateLogForFragment(FragmentInfoType const& fragment_info,
                       size_t const,
                       const std::shared_ptr<ResultSet>& rs);

  std::vector<TargetValue> getEntryAt(const size_t index) const override;
  std::vector<TargetValue> getTranslatedEntryAt(const size_t index) const override;

  size_t const getRowCount() const override;
  StringDictionaryProxy* getLiteralDictionary() const override {
    return rs_->getRowSetMemOwner()->getLiteralStringDictProxy();
  }
  size_t const getEntryCount() const override;
  size_t const getFragmentIndex() const;
  FragmentInfoType const& getFragmentInfo() const;
  decltype(FragmentInfoType::physicalTableId) const getPhysicalTableId() const {
    return fragment_info_.physicalTableId;
  }
  decltype(FragmentInfoType::fragmentId) const getFragmentId() const {
    return fragment_info_.fragmentId;
  }

  SQLTypeInfo getColumnType(const size_t col_idx) const;

  using Callback = std::function<void(const UpdateLogForFragment&)>;

  auto getResultSet() const { return rs_; }

 private:
  FragmentInfoType const& fragment_info_;
  size_t fragment_index_;
  std::shared_ptr<ResultSet> rs_;
};

using LLVMValueVector = std::vector<llvm::Value*>;

class QueryCompilationDescriptor;

std::ostream& operator<<(std::ostream&, FetchResult const&);

class Executor {
  static_assert(sizeof(float) == 4 && sizeof(double) == 8,
                "Host hardware not supported, unexpected size of float / double.");
  static_assert(sizeof(time_t) == 8,
                "Host hardware not supported, 64-bit time support is required.");

 public:
  using ExecutorId = size_t;
  static const ExecutorId UNITARY_EXECUTOR_ID = 0;

  Executor(const ExecutorId id,
           const size_t block_size_x,
           const size_t grid_size_x,
           const size_t max_gpu_slab_size,
           const std::string& debug_dir,
           const std::string& debug_file);

  static std::shared_ptr<Executor> getExecutor(
      const ExecutorId id,
      const std::string& debug_dir = "",
      const std::string& debug_file = "",
      const SystemParameters system_parameters = SystemParameters());

  static void nukeCacheOfExecutors() {
    mapd_unique_lock<mapd_shared_mutex> flush_lock(
        execute_mutex_);  // don't want native code to vanish while executing
    mapd_unique_lock<mapd_shared_mutex> lock(executors_cache_mutex_);
    (decltype(executors_){}).swap(executors_);
  }

  static void clearMemory(const Data_Namespace::MemoryLevel memory_level);

  static size_t getArenaBlockSize();

  StringDictionaryProxy* getStringDictionaryProxy(
      const int dictId,
      const std::shared_ptr<RowSetMemoryOwner> row_set_mem_owner,
      const bool with_generation) const;

  bool isCPUOnly() const;

  bool isArchMaxwell(const ExecutorDeviceType dt) const;

  bool containsLeftDeepOuterJoin() const {
    return cgen_state_->contains_left_deep_outer_join_;
  }

  const ColumnDescriptor* getColumnDescriptor(const Analyzer::ColumnVar*) const;

  const ColumnDescriptor* getPhysicalColumnDescriptor(const Analyzer::ColumnVar*,
                                                      int) const;

  const Catalog_Namespace::Catalog* getCatalog() const;
  void setCatalog(const Catalog_Namespace::Catalog* catalog);

  const std::shared_ptr<RowSetMemoryOwner> getRowSetMemoryOwner() const;

  const TemporaryTables* getTemporaryTables() const;

  Fragmenter_Namespace::TableInfo getTableInfo(const int table_id) const;

  const TableGeneration& getTableGeneration(const int table_id) const;

  ExpressionRange getColRange(const PhysicalInput&) const;

  size_t getNumBytesForFetchedRow(const std::set<int>& table_ids_to_fetch) const;

  std::vector<ColumnLazyFetchInfo> getColLazyFetchInfo(
      const std::vector<Analyzer::Expr*>& target_exprs) const;

  void registerActiveModule(void* module, const int device_id) const;
  void unregisterActiveModule(void* module, const int device_id) const;
  void interrupt(const std::string& query_session = "",
                 const std::string& interrupt_session = "");
  void resetInterrupt();

  // only for testing usage
  void enableRuntimeQueryInterrupt(const unsigned interrupt_freq) const;

  static const size_t high_scan_limit{32000000};

  int8_t warpSize() const;
  unsigned gridSize() const;
  unsigned numBlocksPerMP() const;
  unsigned blockSize() const;
  size_t maxGpuSlabSize() const;

  ResultSetPtr executeWorkUnit(size_t& max_groups_buffer_entry_guess,
                               const bool is_agg,
                               const std::vector<InputTableInfo>&,
                               const RelAlgExecutionUnit&,
                               const CompilationOptions&,
                               const ExecutionOptions& options,
                               const Catalog_Namespace::Catalog&,
                               RenderInfo* render_info,
                               const bool has_cardinality_estimation,
                               ColumnCacheMap& column_cache);

  void executeUpdate(const RelAlgExecutionUnit& ra_exe_unit,
                     const std::vector<InputTableInfo>& table_infos,
                     const CompilationOptions& co,
                     const ExecutionOptions& eo,
                     const Catalog_Namespace::Catalog& cat,
                     std::shared_ptr<RowSetMemoryOwner> row_set_mem_owner,
                     const UpdateLogForFragment::Callback& cb,
                     const bool is_agg);

 private:
  void clearMetaInfoCache();

  int deviceCount(const ExecutorDeviceType) const;
  int deviceCountForMemoryLevel(const Data_Namespace::MemoryLevel memory_level) const;

  // Generate code for a window function target.
  llvm::Value* codegenWindowFunction(const size_t target_index,
                                     const CompilationOptions& co);

  // Generate code for an aggregate window function target.
  llvm::Value* codegenWindowFunctionAggregate(const CompilationOptions& co);

  // The aggregate state requires a state reset when starting a new partition. Generate
  // the new partition check and return the continuation basic block.
  llvm::BasicBlock* codegenWindowResetStateControlFlow();

  // Generate code for initializing the state of a window aggregate.
  void codegenWindowFunctionStateInit(llvm::Value* aggregate_state);

  // Generates the required calls for an aggregate window function and returns the final
  // result.
  llvm::Value* codegenWindowFunctionAggregateCalls(llvm::Value* aggregate_state,
                                                   const CompilationOptions& co);

  // The AVG window function requires some post-processing: the sum is divided by count
  // and the result is stored back for the current row.
  void codegenWindowAvgEpilogue(llvm::Value* crt_val,
                                llvm::Value* window_func_null_val,
                                llvm::Value* multiplicity_lv);

  // Generates code which loads the current aggregate value for the window context.
  llvm::Value* codegenAggregateWindowState();

  llvm::Value* aggregateWindowStatePtr();

  bool isArchPascalOrLater(const ExecutorDeviceType dt) const {
    if (dt == ExecutorDeviceType::GPU) {
      const auto cuda_mgr = catalog_->getDataMgr().getCudaMgr();
      LOG_IF(FATAL, cuda_mgr == nullptr)
          << "No CudaMgr instantiated, unable to check device architecture";
      return cuda_mgr->isArchPascalOrLater();
    }
    return false;
  }

  bool needFetchAllFragments(const InputColDescriptor& col_desc,
                             const RelAlgExecutionUnit& ra_exe_unit,
                             const FragmentsList& selected_fragments) const;

<<<<<<< HEAD
  TemporaryTable executeWorkUnit(size_t& max_groups_buffer_entry_guess,
                                 const bool is_agg,
                                 const std::vector<InputTableInfo>&,
                                 const RelAlgExecutionUnit&,
                                 const CompilationOptions&,
                                 const ExecutionOptions& options,
                                 const Catalog_Namespace::Catalog&,
                                 std::shared_ptr<RowSetMemoryOwner>,
                                 RenderInfo* render_info,
                                 const bool has_cardinality_estimation,
                                 ColumnCacheMap& column_cache);

  void executeUpdate(const RelAlgExecutionUnit& ra_exe_unit,
                     const std::vector<InputTableInfo>& table_infos,
                     const CompilationOptions& co,
                     const ExecutionOptions& eo,
                     const Catalog_Namespace::Catalog& cat,
                     std::shared_ptr<RowSetMemoryOwner> row_set_mem_owner,
                     const UpdateLogForFragment::Callback& cb,
                     const bool is_agg);

=======
>>>>>>> 267b0bdf
  using PerFragmentCallBack =
      std::function<void(ResultSetPtr, const Fragmenter_Namespace::FragmentInfo&)>;

  /**
   * @brief Compiles and dispatches a work unit per fragment processing results with the
   * per fragment callback.
   * Currently used for computing metrics over fragments (metadata).
   */
  void executeWorkUnitPerFragment(const RelAlgExecutionUnit& ra_exe_unit,
                                  const InputTableInfo& table_info,
                                  const CompilationOptions& co,
                                  const ExecutionOptions& eo,
                                  const Catalog_Namespace::Catalog& cat,
                                  PerFragmentCallBack& cb);

  ResultSetPtr executeExplain(const QueryCompilationDescriptor&);

  /**
   * @brief Compiles and dispatches a table function; that is, a function that takes as
   * input one or more columns and returns a ResultSet, which can be parsed by subsequent
   * execution steps
   */
  ResultSetPtr executeTableFunction(const TableFunctionExecutionUnit exe_unit,
                                    const std::vector<InputTableInfo>& table_infos,
                                    const CompilationOptions& co,
                                    const ExecutionOptions& eo,
                                    const Catalog_Namespace::Catalog& cat);

  ExecutorDeviceType getDeviceTypeForTargets(
      const RelAlgExecutionUnit& ra_exe_unit,
      const ExecutorDeviceType requested_device_type);

  ResultSetPtr collectAllDeviceResults(
      SharedKernelContext& shared_context,
      const RelAlgExecutionUnit& ra_exe_unit,
      const QueryMemoryDescriptor& query_mem_desc,
      const ExecutorDeviceType device_type,
      std::shared_ptr<RowSetMemoryOwner> row_set_mem_owner);

  ResultSetPtr collectAllDeviceShardedTopResults(
      SharedKernelContext& shared_context,
      const RelAlgExecutionUnit& ra_exe_unit) const;

  std::unordered_map<int, const Analyzer::BinOper*> getInnerTabIdToJoinCond() const;

  /**
   * Determines execution dispatch mode and required fragments for a given query step,
   * then creates kernels to execute the query and returns them for launch.
   */
  std::vector<std::unique_ptr<ExecutionKernel>> createKernels(
      SharedKernelContext& shared_context,
      const RelAlgExecutionUnit& ra_exe_unit,
      ColumnFetcher& column_fetcher,
      const std::vector<InputTableInfo>& table_infos,
      const ExecutionOptions& eo,
      const bool is_agg,
      const bool allow_single_frag_table_opt,
      const size_t context_count,
      const QueryCompilationDescriptor& query_comp_desc,
      const QueryMemoryDescriptor& query_mem_desc,
      RenderInfo* render_info,
      std::unordered_set<int>& available_gpus,
      int& available_cpus);

  /**
   * Launches execution kernels created by `createKernels` asynchronously using a thread
   * pool.
   */
  template <typename THREAD_POOL>
  void launchKernels(SharedKernelContext& shared_context,
                     std::vector<std::unique_ptr<ExecutionKernel>>&& kernels);

  std::vector<size_t> getTableFragmentIndices(
      const RelAlgExecutionUnit& ra_exe_unit,
      const ExecutorDeviceType device_type,
      const size_t table_idx,
      const size_t outer_frag_idx,
      std::map<int, const TableFragments*>& selected_tables_fragments,
      const std::unordered_map<int, const Analyzer::BinOper*>&
          inner_table_id_to_join_condition);

  bool skipFragmentPair(const Fragmenter_Namespace::FragmentInfo& outer_fragment_info,
                        const Fragmenter_Namespace::FragmentInfo& inner_fragment_info,
                        const int inner_table_id,
                        const std::unordered_map<int, const Analyzer::BinOper*>&
                            inner_table_id_to_join_condition,
                        const RelAlgExecutionUnit& ra_exe_unit,
                        const ExecutorDeviceType device_type);

  FetchResult fetchChunks(const ColumnFetcher&,
                          const RelAlgExecutionUnit& ra_exe_unit,
                          const int device_id,
                          const Data_Namespace::MemoryLevel,
                          const std::map<int, const TableFragments*>&,
                          const FragmentsList& selected_fragments,
                          const Catalog_Namespace::Catalog&,
                          std::list<ChunkIter>&,
                          std::list<std::shared_ptr<Chunk_NS::Chunk>>&,
                          DeviceAllocator* device_allocator);

  FetchResult fetchUnionChunks(const ColumnFetcher&,
                               const RelAlgExecutionUnit& ra_exe_unit,
                               const int device_id,
                               const Data_Namespace::MemoryLevel,
                               const std::map<int, const TableFragments*>&,
                               const FragmentsList& selected_fragments,
                               const Catalog_Namespace::Catalog&,
                               std::list<ChunkIter>&,
                               std::list<std::shared_ptr<Chunk_NS::Chunk>>&,
                               DeviceAllocator* device_allocator);

  std::pair<std::vector<std::vector<int64_t>>, std::vector<std::vector<uint64_t>>>
  getRowCountAndOffsetForAllFrags(
      const RelAlgExecutionUnit& ra_exe_unit,
      const CartesianProduct<std::vector<std::vector<size_t>>>& frag_ids_crossjoin,
      const std::vector<InputDescriptor>& input_descs,
      const std::map<int, const TableFragments*>& all_tables_fragments);

  void buildSelectedFragsMapping(
      std::vector<std::vector<size_t>>& selected_fragments_crossjoin,
      std::vector<size_t>& local_col_to_frag_pos,
      const std::list<std::shared_ptr<const InputColDescriptor>>& col_global_ids,
      const FragmentsList& selected_fragments,
      const RelAlgExecutionUnit& ra_exe_unit);

  void buildSelectedFragsMappingForUnion(
      std::vector<std::vector<size_t>>& selected_fragments_crossjoin,
      std::vector<size_t>& local_col_to_frag_pos,
      const std::list<std::shared_ptr<const InputColDescriptor>>& col_global_ids,
      const FragmentsList& selected_fragments,
      const RelAlgExecutionUnit& ra_exe_unit);

  std::vector<size_t> getFragmentCount(const FragmentsList& selected_fragments,
                                       const size_t scan_idx,
                                       const RelAlgExecutionUnit& ra_exe_unit);

  int32_t executePlanWithGroupBy(const RelAlgExecutionUnit& ra_exe_unit,
                                 const CompilationResult&,
                                 const bool hoist_literals,
                                 ResultSetPtr& results,
                                 const ExecutorDeviceType device_type,
                                 std::vector<std::vector<const int8_t*>>& col_buffers,
                                 const std::vector<size_t> outer_tab_frag_ids,
                                 QueryExecutionContext*,
                                 const std::vector<std::vector<int64_t>>& num_rows,
                                 const std::vector<std::vector<uint64_t>>& frag_offsets,
                                 Data_Namespace::DataMgr*,
                                 const int device_id,
                                 const int outer_table_id,
                                 const int64_t limit,
                                 const uint32_t start_rowid,
                                 const uint32_t num_tables,
                                 RenderInfo* render_info);
  int32_t executePlanWithoutGroupBy(
      const RelAlgExecutionUnit& ra_exe_unit,
      const CompilationResult&,
      const bool hoist_literals,
      ResultSetPtr& results,
      const std::vector<Analyzer::Expr*>& target_exprs,
      const ExecutorDeviceType device_type,
      std::vector<std::vector<const int8_t*>>& col_buffers,
      QueryExecutionContext* query_exe_context,
      const std::vector<std::vector<int64_t>>& num_rows,
      const std::vector<std::vector<uint64_t>>& frag_offsets,
      Data_Namespace::DataMgr* data_mgr,
      const int device_id,
      const uint32_t start_rowid,
      const uint32_t num_tables,
      RenderInfo* render_info);

 public:  // Temporary, ask saman about this
  static std::pair<int64_t, int32_t> reduceResults(const SQLAgg agg,
                                                   const SQLTypeInfo& ti,
                                                   const int64_t agg_init_val,
                                                   const int8_t out_byte_width,
                                                   const int64_t* out_vec,
                                                   const size_t out_vec_sz,
                                                   const bool is_group_by,
                                                   const bool float_argument_input);

  static void addCodeToCache(const CodeCacheKey&,
                             std::shared_ptr<CompilationContext>,
                             llvm::Module*,
                             CodeCache&);

 private:
  TemporaryTable resultsUnion(SharedKernelContext& shared_context,
                              const RelAlgExecutionUnit& ra_exe_unit,
                              bool merge = true,
                              bool sort_by_table_id = false,
                              const std::map<int, size_t>& order_map = {});
  std::vector<int64_t> getJoinHashTablePtrs(const ExecutorDeviceType device_type,
                                            const int device_id);
  ResultSetPtr reduceMultiDeviceResults(
      const RelAlgExecutionUnit&,
      std::vector<std::pair<ResultSetPtr, std::vector<size_t>>>& all_fragment_results,
      std::shared_ptr<RowSetMemoryOwner>,
      const QueryMemoryDescriptor&) const;
  ResultSetPtr reduceMultiDeviceResultSets(
      std::vector<std::pair<ResultSetPtr, std::vector<size_t>>>& all_fragment_results,
      std::shared_ptr<RowSetMemoryOwner>,
      const QueryMemoryDescriptor&) const;
  ResultSetPtr reduceSpeculativeTopN(
      const RelAlgExecutionUnit&,
      std::vector<std::pair<ResultSetPtr, std::vector<size_t>>>& all_fragment_results,
      std::shared_ptr<RowSetMemoryOwner>,
      const QueryMemoryDescriptor&) const;

  TemporaryTable executeWorkUnitImpl(size_t& max_groups_buffer_entry_guess,
                                     const bool is_agg,
                                     const bool allow_single_frag_table_opt,
                                     const std::vector<InputTableInfo>&,
                                     const RelAlgExecutionUnit&,
                                     const CompilationOptions&,
                                     const ExecutionOptions& options,
                                     const Catalog_Namespace::Catalog&,
                                     std::shared_ptr<RowSetMemoryOwner>,
                                     RenderInfo* render_info,
                                     const bool has_cardinality_estimation,
                                     ColumnCacheMap& column_cache);

  std::vector<llvm::Value*> inlineHoistedLiterals();

  std::tuple<CompilationResult, std::unique_ptr<QueryMemoryDescriptor>> compileWorkUnit(
      const std::vector<InputTableInfo>& query_infos,
      const RelAlgExecutionUnit& ra_exe_unit,
      const CompilationOptions& co,
      const ExecutionOptions& eo,
      const CudaMgr_Namespace::CudaMgr* cuda_mgr,
      const bool allow_lazy_fetch,
      std::shared_ptr<RowSetMemoryOwner>,
      const size_t max_groups_buffer_entry_count,
      const int8_t crt_min_byte_width,
      const bool has_cardinality_estimation,
      ColumnCacheMap& column_cache,
      RenderInfo* render_info = nullptr);
  // Generate code to skip the deleted rows in the outermost table.
  llvm::BasicBlock* codegenSkipDeletedOuterTableRow(
      const RelAlgExecutionUnit& ra_exe_unit,
      const CompilationOptions& co);
  std::vector<JoinLoop> buildJoinLoops(RelAlgExecutionUnit& ra_exe_unit,
                                       const CompilationOptions& co,
                                       const ExecutionOptions& eo,
                                       const std::vector<InputTableInfo>& query_infos,
                                       ColumnCacheMap& column_cache);
  // Create a callback which generates code which returns true iff the row on the given
  // level is deleted.
  std::function<llvm::Value*(const std::vector<llvm::Value*>&, llvm::Value*)>
  buildIsDeletedCb(const RelAlgExecutionUnit& ra_exe_unit,
                   const size_t level_idx,
                   const CompilationOptions& co);
  // Builds a join hash table for the provided conditions on the current level.
  // Returns null iff on failure and provides the reasons in `fail_reasons`.
  std::shared_ptr<JoinHashTableInterface> buildCurrentLevelHashTable(
      const JoinCondition& current_level_join_conditions,
      RelAlgExecutionUnit& ra_exe_unit,
      const CompilationOptions& co,
      const std::vector<InputTableInfo>& query_infos,
      ColumnCacheMap& column_cache,
      std::vector<std::string>& fail_reasons);
  llvm::Value* addJoinLoopIterator(const std::vector<llvm::Value*>& prev_iters,
                                   const size_t level_idx);
  void codegenJoinLoops(const std::vector<JoinLoop>& join_loops,
                        const RelAlgExecutionUnit& ra_exe_unit,
                        GroupByAndAggregate& group_by_and_aggregate,
                        llvm::Function* query_func,
                        llvm::BasicBlock* entry_bb,
                        const QueryMemoryDescriptor& query_mem_desc,
                        const CompilationOptions& co,
                        const ExecutionOptions& eo);
  bool compileBody(const RelAlgExecutionUnit& ra_exe_unit,
                   GroupByAndAggregate& group_by_and_aggregate,
                   const QueryMemoryDescriptor& query_mem_desc,
                   const CompilationOptions& co,
                   const GpuSharedMemoryContext& gpu_smem_context = {});

  void createErrorCheckControlFlow(llvm::Function* query_func,
                                   bool run_with_dynamic_watchdog,
                                   bool run_with_allowing_runtime_interrupt,
                                   ExecutorDeviceType device_type);

  void preloadFragOffsets(const std::vector<InputDescriptor>& input_descs,
                          const std::vector<InputTableInfo>& query_infos);

  struct JoinHashTableOrError {
    std::shared_ptr<JoinHashTableInterface> hash_table;
    std::string fail_reason;
  };

  JoinHashTableOrError buildHashTableForQualifier(
      const std::shared_ptr<Analyzer::BinOper>& qual_bin_oper,
      const std::vector<InputTableInfo>& query_infos,
      const MemoryLevel memory_level,
      const JoinHashTableInterface::HashType preferred_hash_type,
      ColumnCacheMap& column_cache);
  void nukeOldState(const bool allow_lazy_fetch,
                    const std::vector<InputTableInfo>& query_infos,
                    const RelAlgExecutionUnit* ra_exe_unit);

  std::shared_ptr<CompilationContext> optimizeAndCodegenCPU(
      llvm::Function*,
      llvm::Function*,
      const std::unordered_set<llvm::Function*>&,
      const CompilationOptions&);
  std::shared_ptr<CompilationContext> optimizeAndCodegenGPU(
      llvm::Function*,
      llvm::Function*,
      std::unordered_set<llvm::Function*>&,
      const bool no_inline,
      const CudaMgr_Namespace::CudaMgr* cuda_mgr,
      const CompilationOptions&);
  std::string generatePTX(const std::string&) const;
  void initializeNVPTXBackend() const;

  int64_t deviceCycles(int milliseconds) const;

  struct GroupColLLVMValue {
    llvm::Value* translated_value;
    llvm::Value* original_value;
  };

  GroupColLLVMValue groupByColumnCodegen(Analyzer::Expr* group_by_col,
                                         const size_t col_width,
                                         const CompilationOptions&,
                                         const bool translate_null_val,
                                         const int64_t translated_null_val,
                                         GroupByAndAggregate::DiamondCodegen&,
                                         std::stack<llvm::BasicBlock*>&,
                                         const bool thread_mem_shared);

  llvm::Value* castToFP(llvm::Value* val);
  llvm::Value* castToIntPtrTyIn(llvm::Value* val, const size_t bit_width);

  RelAlgExecutionUnit addDeletedColumn(const RelAlgExecutionUnit& ra_exe_unit,
                                       const CompilationOptions& co);

  std::pair<bool, int64_t> skipFragment(
      const InputDescriptor& table_desc,
      const Fragmenter_Namespace::FragmentInfo& frag_info,
      const std::list<std::shared_ptr<Analyzer::Expr>>& simple_quals,
      const std::vector<uint64_t>& frag_offsets,
      const size_t frag_idx);

  std::pair<bool, int64_t> skipFragmentInnerJoins(
      const InputDescriptor& table_desc,
      const RelAlgExecutionUnit& ra_exe_unit,
      const Fragmenter_Namespace::FragmentInfo& fragment,
      const std::vector<uint64_t>& frag_offsets,
      const size_t frag_idx);

  AggregatedColRange computeColRangesCache(
      const std::unordered_set<PhysicalInput>& phys_inputs);
  StringDictionaryGenerations computeStringDictionaryGenerations(
      const std::unordered_set<PhysicalInput>& phys_inputs);
  TableGenerations computeTableGenerations(std::unordered_set<int> phys_table_ids);

 public:
  void setupCaching(const std::unordered_set<PhysicalInput>& phys_inputs,
                    const std::unordered_set<int>& phys_table_ids);
  void setColRangeCache(const AggregatedColRange& aggregated_col_range) {
    agg_col_range_cache_ = aggregated_col_range;
  }

  template <typename SESSION_MAP_LOCK>
  void setCurrentQuerySession(const std::string& query_session,
                              SESSION_MAP_LOCK& write_lock);
  template <typename SESSION_MAP_LOCK>
  std::string& getCurrentQuerySession(SESSION_MAP_LOCK& read_lock);
  template <typename SESSION_MAP_LOCK>
  bool checkCurrentQuerySession(const std::string& candidate_query_session,
                                SESSION_MAP_LOCK& read_lock);
  template <typename SESSION_MAP_LOCK>
  void invalidateQuerySession(SESSION_MAP_LOCK& write_lock);
  template <typename SESSION_MAP_LOCK>
  bool addToQuerySessionList(const std::string& query_session,
                             SESSION_MAP_LOCK& write_lock);
  template <typename SESSION_MAP_LOCK>
  bool removeFromQuerySessionList(const std::string& query_session,
                                  SESSION_MAP_LOCK& write_lock);
  template <typename SESSION_MAP_LOCK>
  void setQuerySessionAsInterrupted(const std::string& query_session,
                                    SESSION_MAP_LOCK& write_lock);
  template <typename SESSION_MAP_LOCK>
  bool checkIsQuerySessionInterrupted(const std::string& query_session,
                                      SESSION_MAP_LOCK& read_lock);
  mapd_shared_mutex& getSessionLock();

  // true when we have matched cardinality, and false otherwise
  using CachedCardinality = std::pair<bool, size_t>;
  void addToCardinalityCache(const std::string& cache_key, const size_t cache_value);
  CachedCardinality getCachedCardinality(const std::string& cache_key);

 private:
  std::shared_ptr<CompilationContext> getCodeFromCache(const CodeCacheKey&,
                                                       const CodeCache&);

  std::vector<int8_t> serializeLiterals(
      const std::unordered_map<int, CgenState::LiteralValues>& literals,
      const int device_id);

  static size_t align(const size_t off_in, const size_t alignment) {
    size_t off = off_in;
    if (off % alignment != 0) {
      off += (alignment - off % alignment);
    }
    return off;
  }

  std::unique_ptr<CgenState> cgen_state_;

  class FetchCacheAnchor {
   public:
    FetchCacheAnchor(CgenState* cgen_state)
        : cgen_state_(cgen_state), saved_fetch_cache(cgen_state_->fetch_cache_) {}
    ~FetchCacheAnchor() { cgen_state_->fetch_cache_.swap(saved_fetch_cache); }

   private:
    CgenState* cgen_state_;
    std::unordered_map<int, std::vector<llvm::Value*>> saved_fetch_cache;
  };

  llvm::Value* spillDoubleElement(llvm::Value* elem_val, llvm::Type* elem_ty);

  std::unique_ptr<PlanState> plan_state_;
  std::shared_ptr<RowSetMemoryOwner> row_set_mem_owner_;

  static const int max_gpu_count{16};
  std::mutex gpu_exec_mutex_[max_gpu_count];

  static std::mutex gpu_active_modules_mutex_;
  static uint32_t gpu_active_modules_device_mask_;
  static void* gpu_active_modules_[max_gpu_count];
  static std::atomic<bool> interrupted_;

  mutable std::shared_ptr<StringDictionaryProxy> lit_str_dict_proxy_;
  mutable std::mutex str_dict_mutex_;

  mutable std::unique_ptr<llvm::TargetMachine> nvptx_target_machine_;

  CodeCache cpu_code_cache_;
  CodeCache gpu_code_cache_;

  static const size_t baseline_threshold{
      1000000};  // if a perfect hash needs more entries, use baseline
  static const size_t code_cache_size{1000};

  const unsigned block_size_x_;
  const unsigned grid_size_x_;
  const size_t max_gpu_slab_size_;
  const std::string debug_dir_;
  const std::string debug_file_;

  const ExecutorId executor_id_;
  const Catalog_Namespace::Catalog* catalog_;
  const TemporaryTables* temporary_tables_;

  int64_t kernel_queue_time_ms_ = 0;
  int64_t compilation_queue_time_ms_ = 0;

  // Singleton instance used for an execution unit which is a project with window
  // functions.
  std::unique_ptr<WindowProjectNodeContext> window_project_node_context_owned_;
  // The active window function.
  WindowFunctionContext* active_window_function_{nullptr};

  mutable InputTableInfoCache input_table_info_cache_;
  AggregatedColRange agg_col_range_cache_;
  StringDictionaryGenerations string_dictionary_generations_;
  TableGenerations table_generations_;
  static mapd_shared_mutex executor_session_mutex_;
  static std::string current_query_session_;
  // a pair of <query_session, interrupted_flag>
  static InterruptFlagMap queries_interrupt_flag_;

  static std::map<int, std::shared_ptr<Executor>> executors_;
  static std::atomic_flag execute_spin_lock_;

  // SQL queries take a shared lock, exclusive options (cache clear, memory clear) take a
  // write lock
  static mapd_shared_mutex execute_mutex_;
  static mapd_shared_mutex executors_cache_mutex_;

  // for now we use recycler_mutex only for cardinality_cache_
  // and will expand its coverage for more interesting caches for query excution
  static mapd_shared_mutex recycler_mutex_;
  static std::unordered_map<std::string, size_t> cardinality_cache_;

 public:
  static const int32_t ERR_DIV_BY_ZERO{1};
  static const int32_t ERR_OUT_OF_GPU_MEM{2};
  static const int32_t ERR_OUT_OF_SLOTS{3};
  static const int32_t ERR_UNSUPPORTED_SELF_JOIN{4};
  static const int32_t ERR_OUT_OF_RENDER_MEM{5};
  static const int32_t ERR_OUT_OF_CPU_MEM{6};
  static const int32_t ERR_OVERFLOW_OR_UNDERFLOW{7};
  static const int32_t ERR_OUT_OF_TIME{9};
  static const int32_t ERR_INTERRUPTED{10};
  static const int32_t ERR_COLUMNAR_CONVERSION_NOT_SUPPORTED{11};
  static const int32_t ERR_TOO_MANY_LITERALS{12};
  static const int32_t ERR_STRING_CONST_IN_RESULTSET{13};
  static const int32_t ERR_STREAMING_TOP_N_NOT_SUPPORTED_IN_RENDER_QUERY{14};
  static const int32_t ERR_SINGLE_VALUE_FOUND_MULTIPLE_VALUES{15};
  static const int32_t ERR_GEOS{16};

  static std::mutex compilation_mutex_;
  static std::mutex kernel_mutex_;

  friend class BaselineJoinHashTable;
  friend class CodeGenerator;
  friend class ColumnFetcher;
  friend class ExecutionKernel;
  friend class OverlapsJoinHashTable;
  friend class GroupByAndAggregate;
  friend class QueryCompilationDescriptor;
  friend class QueryMemoryDescriptor;
  friend class QueryMemoryInitializer;
  friend class QueryFragmentDescriptor;
  friend class QueryExecutionContext;
  friend class ResultSet;
  friend class InValuesBitmap;
  friend class JoinHashTable;
  friend class LeafAggregator;
  friend class QueryRewriter;
  friend class PendingExecutionClosure;
  friend class RelAlgExecutor;
  friend class TableOptimizer;
  friend class TableFunctionCompilationContext;
  friend class TableFunctionExecutionContext;
  friend struct TargetExprCodegenBuilder;
  friend struct TargetExprCodegen;
  friend class WindowProjectNodeContext;
};

inline std::string get_null_check_suffix(const SQLTypeInfo& lhs_ti,
                                         const SQLTypeInfo& rhs_ti) {
  if (lhs_ti.get_notnull() && rhs_ti.get_notnull()) {
    return "";
  }
  std::string null_check_suffix{"_nullable"};
  if (lhs_ti.get_notnull()) {
    CHECK(!rhs_ti.get_notnull());
    null_check_suffix += "_rhs";
  } else if (rhs_ti.get_notnull()) {
    CHECK(!lhs_ti.get_notnull());
    null_check_suffix += "_lhs";
  }
  return null_check_suffix;
}

inline bool is_unnest(const Analyzer::Expr* expr) {
  return dynamic_cast<const Analyzer::UOper*>(expr) &&
         static_cast<const Analyzer::UOper*>(expr)->get_optype() == kUNNEST;
}

bool is_trivial_loop_join(const std::vector<InputTableInfo>& query_infos,
                          const RelAlgExecutionUnit& ra_exe_unit);

std::unordered_set<int> get_available_gpus(const Catalog_Namespace::Catalog& cat);

size_t get_context_count(const ExecutorDeviceType device_type,
                         const size_t cpu_count,
                         const size_t gpu_count);

extern "C" void register_buffer_with_executor_rsm(int64_t exec, int8_t* buffer);

const Analyzer::Expr* remove_cast_to_int(const Analyzer::Expr* expr);

#endif  // QUERYENGINE_EXECUTE_H<|MERGE_RESOLUTION|>--- conflicted
+++ resolved
@@ -378,6 +378,7 @@
   unsigned blockSize() const;
   size_t maxGpuSlabSize() const;
 
+#if 0
   ResultSetPtr executeWorkUnit(size_t& max_groups_buffer_entry_guess,
                                const bool is_agg,
                                const std::vector<InputTableInfo>&,
@@ -397,6 +398,7 @@
                      std::shared_ptr<RowSetMemoryOwner> row_set_mem_owner,
                      const UpdateLogForFragment::Callback& cb,
                      const bool is_agg);
+#endif
 
  private:
   void clearMetaInfoCache();
@@ -448,7 +450,6 @@
                              const RelAlgExecutionUnit& ra_exe_unit,
                              const FragmentsList& selected_fragments) const;
 
-<<<<<<< HEAD
   TemporaryTable executeWorkUnit(size_t& max_groups_buffer_entry_guess,
                                  const bool is_agg,
                                  const std::vector<InputTableInfo>&,
@@ -456,7 +457,7 @@
                                  const CompilationOptions&,
                                  const ExecutionOptions& options,
                                  const Catalog_Namespace::Catalog&,
-                                 std::shared_ptr<RowSetMemoryOwner>,
+                                 // std::shared_ptr<RowSetMemoryOwner>,
                                  RenderInfo* render_info,
                                  const bool has_cardinality_estimation,
                                  ColumnCacheMap& column_cache);
@@ -470,8 +471,6 @@
                      const UpdateLogForFragment::Callback& cb,
                      const bool is_agg);
 
-=======
->>>>>>> 267b0bdf
   using PerFragmentCallBack =
       std::function<void(ResultSetPtr, const Fragmenter_Namespace::FragmentInfo&)>;
 
