--- conflicted
+++ resolved
@@ -5,11 +5,7 @@
 {% set build_string = "h{}_{}_{}".format(PKG_HASH, number, build_ext) %}
 
 package:
-<<<<<<< HEAD
-  name: omnisci-engine
-=======
   name: omniscidb
->>>>>>> fef058a8
   version: {{ version }}
 
 source:
@@ -20,19 +16,6 @@
   string: "{{ build_string }}"
   script_env:
     - http_proxy
-<<<<<<< HEAD
-    - HTTP_PROXY
-    - https_proxy
-    - HTTPS_PROXY
-
-requirements:
-  build:
-    #- {{ compiler('cgo') }}
-    - {{ compiler('cxx') }}
-    - clangdev
-    - clangxx
-    - cmake
-=======
     - https_proxy
 
 requirements:
@@ -41,16 +24,11 @@
     - clangdev
     - clangxx
     - cmake >3.14
->>>>>>> fef058a8
     - llvmdev 9
     - make
     - maven
   host:
     - numpy =1.18.5
-<<<<<<< HEAD
-    - pyarrow =0.16
-=======
->>>>>>> fef058a8
     - cython
     # omniscidb <=5.2.2 is not arrow-cpp 0.17+ ready
     - arrow-cpp =0.16
@@ -76,21 +54,6 @@
     - snappy
     - thrift-cpp
     - tbb-devel =2020.1
-<<<<<<< HEAD
-  run:
-    - boost-cpp
-    - bzip2
-    # omnscidb Load-time UDF support calls clang++
-    - gxx_{{ target_platform }}
-    - ncurses
-    - openjdk 8.*
-    - xz
-    - zlib
-    - pyarrow =0.16
-    - tbb =2020.1
-  run_constrained:
-    - arrow-cpp-proc * {{ build_ext }}
-=======
   # no need in run: section when using multiple outputs
 
 outputs:
@@ -115,7 +78,6 @@
         - zlib
         - arrow-cpp =0.16
         - tbb =2020.1
->>>>>>> fef058a8
 
   - name: omniscidb-cpu
     script: install-omniscidb-cpu.sh
@@ -250,11 +212,6 @@
   summary: 'The OmniSci database'
 
   description: |
-<<<<<<< HEAD
-    OmniSci Engine is OmniSci DB based dataframe processing engine.
-
-=======
->>>>>>> fef058a8
     LEGAL NOTICE: Use of this software package is subject to the software license
     agreement (as set forth above, in the license section of the installed Conda
     package and/or the README file) and all notices, disclaimers or license terms for
