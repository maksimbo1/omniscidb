--- conflicted
+++ resolved
@@ -2,22 +2,11 @@
 
 set -ex
 
-<<<<<<< HEAD
-# generate ~/.m2/settings.xml if proxy are set
-#python ~/recipe_root/make-m2-proxy.py
-
-=======
->>>>>>> fef058a8
 # Free some disk space, see also
 # https://github.com/conda-forge/omniscidb-feedstock/issues/5
 df -h
 
 export EXTRA_CMAKE_OPTIONS=""
-<<<<<<< HEAD
-
-export CPU_COUNT=`nproc`
-=======
->>>>>>> fef058a8
 
 # Make sure -fPIC is not in CXXFLAGS (that some conda packages may
 # add), otherwise omniscidb server will crash when executing generated
@@ -43,15 +32,9 @@
 #
 # Ideally, this should 2, but to save disk space, running sanity tests
 # will be disabled:
-<<<<<<< HEAD
-export RUN_TESTS=0
-
-export INSTALL_BASE=opt/omnisci-cpu
-=======
 export RUN_TESTS=${RUN_TESTS:-0}
 
 export INSTALL_BASE=. # was opt/omnisci-cpu
->>>>>>> fef058a8
 
 if [[ "$RUN_TESTS" == "0" ]]
 then
@@ -63,19 +46,6 @@
 
 export EXTRA_CMAKE_OPTIONS="$EXTRA_CMAKE_OPTIONS -DBoost_NO_BOOST_CMAKE=on"
 
-<<<<<<< HEAD
-#conda activate omnisci-dev-37
-
-
-. ${RECIPE_DIR}/get_cxx_include_path.sh
-export CPLUS_INCLUDE_PATH=$(get_cxx_include_path)
-
-mkdir -p build
-cd build
-
-#pip install "pyarrow==0.16"
-
-=======
 this_dir=$(dirname "${BASH_SOURCE[0]}")
 RECIPE_DIR=${RECIPE_DIR:-${this_dir}}
 
@@ -91,7 +61,6 @@
 mkdir -p build
 cd build
 
->>>>>>> fef058a8
 cmake -Wno-dev \
     -DCMAKE_PREFIX_PATH=$PREFIX \
     -DCMAKE_INSTALL_PREFIX=$PREFIX/$INSTALL_BASE \
@@ -103,79 +72,21 @@
     -DENABLE_PROFILER=off \
     -DPREFER_STATIC_LIBS=off \
     -DENABLE_CUDA=off \
+    -DENABLE_GEOS=off \
     -DENABLE_DBE=ON \
     -DENABLE_FSI=ON \
     $EXTRA_CMAKE_OPTIONS \
     ..
 
-<<<<<<< HEAD
-make -j $CPU_COUNT
-=======
 make -j ${CPU_COUNT:-`nproc`}
->>>>>>> fef058a8
 
 
 if [[ "$RUN_TESTS" == "2" ]]
 then
-<<<<<<< HEAD
-    # Omnisci UDF support uses CLangTool for parsing Load-time UDF C++
-    # code to AST. If the C++ code uses C++ std headers, we need to
-    # specify the locations of include directories:
-    . ${RECIPE_DIR}/get_cxx_include_path.sh
-    export CPLUS_INCLUDE_PATH=$(get_cxx_include_path)
-
-=======
->>>>>>> fef058a8
     mkdir tmp
     $PREFIX/bin/initdb tmp
     make sanity_tests
     rm -rf tmp
 else
     echo "Skipping sanity tests"
-<<<<<<< HEAD
-fi
-
-make install
-
-# Remove build directory to free about 2.5 GB of disk space
-#cd -
-#rm -rf build
-
-cd $PREFIX/$INSTALL_BASE/bin
-ln -s initdb omnisci_initdb
-ln -s ../startomnisci startomnisci
-ln -s ../insert_sample_data omnisci_insert_sample_data
-cd -
-
-mkdir -p "${PREFIX}/etc/conda/activate.d"
-cat > "${PREFIX}/etc/conda/activate.d/${PKG_NAME}_activate.sh" <<EOF
-#!/bin/bash
-# Avoid cuda and cpu variants of omniscidb in the same environment.
-if [[ ! -z "\${PATH_CONDA_OMNISCIDB_BACKUP+x}" ]]
-then
-  echo "Unset PATH_CONDA_OMNISCIDB_BACKUP(=\${PATH_CONDA_OMNISCIDB_BACKUP}) when activating ${PKG_NAME} from \${CONDA_PREFIX}/${INSTALL_BASE}"
-  export PATH="\${PATH_CONDA_OMNISCIDB_BACKUP}"
-  unset PATH_CONDA_OMNISCIDB_BACKUP
-fi
-# Backup environment variables (only if the variables are set)
-if [[ ! -z "\${PATH+x}" ]]
-then
-  export PATH_CONDA_OMNISCIDB_BACKUP="\${PATH:-}"
-fi
-export PATH="\${PATH}:\${CONDA_PREFIX}/${INSTALL_BASE}/bin"
-EOF
-
-
-mkdir -p "${PREFIX}/etc/conda/deactivate.d"
-cat > "${PREFIX}/etc/conda/deactivate.d/${PKG_NAME}_deactivate.sh" <<EOF
-#!/bin/bash
-# Restore environment variables (if there is anything to restore)
-if [[ ! -z "\${PATH_CONDA_OMNISCIDB_BACKUP+x}" ]]
-then
-  export PATH="\${PATH_CONDA_OMNISCIDB_BACKUP}"
-  unset PATH_CONDA_OMNISCIDB_BACKUP
-fi
-EOF
-=======
-fi
->>>>>>> fef058a8
+fi