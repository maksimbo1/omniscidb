#!/usr/bin/env bash

set -ex
[ -z "$PREFIX" ] && export PREFIX=$CONDA_PREFIX

# Make sure -fPIC is not in CXXFLAGS (that some conda packages may
# add):
export CXXFLAGS="`echo $CXXFLAGS | sed 's/-fPIC//'`"

# go overwrites CC and CXX with nonsense (see
# https://github.com/conda-forge/go-feedstock/issues/47), hence we
# redefine these below. Reset GO env variables for omniscidb build
# (IIRC, it is needed for CUDA support):
export CGO_ENABLED=1
export CGO_LDFLAGS=
export CGO_CFLAGS=$CFLAGS
export CGO_CPPFLAGS=

if [ $(uname) == Darwin ]; then
    # Darwin has only clang, must use clang++ from clangdev
    # All these must be picked up from $PREFIX/bin
    export CC=clang
    export CXX=clang++
    export CMAKE_CC=clang
    export CMAKE_CXX=clang++
    export MACOSX_DEPLOYMENT_TARGET=10.12
else
    # Linux
    echo "uname=${uname}"
    # must use gcc compiler as llvmdev is built with gcc and there
    # exists ABI incompatibility between llvmdev-7 built with gcc and
    # clang.
    COMPILERNAME=gcc                      # options: clang, gcc

    if [ "$COMPILERNAME" == "clang" ]; then
        # All these must be picked up from $PREFIX/bin
        export CC=clang
        export CXX=clang++
        export CMAKE_CC=clang
        export CMAKE_CXX=clang++
    else
        export CC=$HOST-gcc
        export CXX=$HOST-g++
        export CMAKE_CC=$HOST-gcc
        export CMAKE_CXX=$HOST-g++
    fi

    GXX=$HOST-g++         # replace with $GXX
    GCCVERSION=$(basename $(dirname $($GXX -print-libgcc-file-name)))
fi

set CMAKE_COMPILERS="-DCMAKE_C_COMPILER=$CMAKE_CC -DCMAKE_CXX_COMPILER=$CMAKE_CXX"

cmake -S . -B build -Wno-dev \
    -DCMAKE_INSTALL_PREFIX="$PREFIX"\
    -DCMAKE_C_COMPILER=$CMAKE_CC\
    -DCMAKE_CXX_COMPILER=$CMAKE_CXX\
    -DCMAKE_BUILD_TYPE=release\
    -DMAPD_DOCS_DOWNLOAD=OFF\
    -DENABLE_AWS_S3=OFF\
    -DENABLE_CUDA=OFF\
    -DENABLE_FOLLY=OFF\
    -DENABLE_JAVA_REMOTE_DEBUG=OFF\
    -DPREFER_STATIC_LIBS=OFF\
    -DENABLE_PROFILER=OFF\
<<<<<<< HEAD
    -DENABLE_TESTS=OFF\
    -DENABLE_FSI=ON\
    -DENABLE_TBB=ON\
=======
    -DENABLE_TESTS=off\
    -DENABLE_FSI=ON\
>>>>>>> 559d484f
    -DENABLE_DBE=ON\
    || exit 1

pushd build
# preventing races by executing vulnerable targets first
make PatchParser PatchScanner thrift_gen
make -j || make --trace || exit 1  # running sequentualy and enabling trace in case of failures
make install || exit 1

# copy initdb to mapd_initdb to avoid conflict with psql initdb
mv $PREFIX/bin/initdb $PREFIX/bin/omnisci_initdb
cd ..
rm -rf data
mkdir data
# do lightweight testing here, make sanity_tests should go to under test env
omnisci_initdb -f data
<<<<<<< HEAD
#omnisci_server --enable-fsi --db-query-list SampleData/db-query-list-flights.sql --exit-after-warmup
#rm -rf data
=======
#TODO: omnisci_server --enable-fsi --db-query-list SampleData/db-query-list-flights.sql --exit-after-warmup
#TODO: rm -rf data
>>>>>>> 559d484f
popd<|MERGE_RESOLUTION|>--- conflicted
+++ resolved
@@ -63,14 +63,9 @@
     -DENABLE_JAVA_REMOTE_DEBUG=OFF\
     -DPREFER_STATIC_LIBS=OFF\
     -DENABLE_PROFILER=OFF\
-<<<<<<< HEAD
     -DENABLE_TESTS=OFF\
     -DENABLE_FSI=ON\
     -DENABLE_TBB=ON\
-=======
-    -DENABLE_TESTS=off\
-    -DENABLE_FSI=ON\
->>>>>>> 559d484f
     -DENABLE_DBE=ON\
     || exit 1
 
@@ -87,11 +82,6 @@
 mkdir data
 # do lightweight testing here, make sanity_tests should go to under test env
 omnisci_initdb -f data
-<<<<<<< HEAD
-#omnisci_server --enable-fsi --db-query-list SampleData/db-query-list-flights.sql --exit-after-warmup
-#rm -rf data
-=======
 #TODO: omnisci_server --enable-fsi --db-query-list SampleData/db-query-list-flights.sql --exit-after-warmup
 #TODO: rm -rf data
->>>>>>> 559d484f
 popd