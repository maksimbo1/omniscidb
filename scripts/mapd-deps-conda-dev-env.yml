#  To create environment, execute:
#     conda env create -f scripts/mapd-deps-conda-dev-env.yml
#
#  To activate:
#     conda activate omnisci-dev
#
#  To build OmnisciDB for development:
#     scripts/conda/build-install-all.sh

#  TODO: autogenerate this file from conda/meta.yaml requirements
name: omnisci-dev
channels:
  - local
  - defaults
  - conda-forge

dependencies:
  - gxx_linux-64
  - gcc_linux-64
  - ccache
  - libgdal    >=2.3
  - arrow-cpp  <0.17.0
  - pyarrow    <0.17.0
  - pandas     1.0.5
  - thrift-cpp  0.13.*
  - thrift      0.13.*
  - llvmdev     9.*
  - librdkafka <1.4
  - openjdk     8.*
<<<<<<< HEAD
  - pandas     =1.0.5
=======
  - cmake      >3.14
>>>>>>> fef058a8
  - libpng
  - tbb-devel
  - cython
  - make
  - go-cgo
  - maven
  - boost-cpp
  - clangdev
  - llvm
  - double-conversion
  - snappy
  - gflags
  - glog
  - libarchive
  - libkml
  - libiconv
  - blosc
  - ncurses
  - flex
  - bisonpp
  - openssl
  - xz
  - bzip2
  - zlib
  # when cuda is enabled, install also
  - nvcc_linux-64
  - arrow-cpp=0.16=*cuda<|MERGE_RESOLUTION|>--- conflicted
+++ resolved
@@ -27,11 +27,7 @@
   - llvmdev     9.*
   - librdkafka <1.4
   - openjdk     8.*
-<<<<<<< HEAD
-  - pandas     =1.0.5
-=======
   - cmake      >3.14
->>>>>>> fef058a8
   - libpng
   - tbb-devel
   - cython
